--- conflicted
+++ resolved
@@ -9,11 +9,7 @@
 vulkano-win = { path = "../vulkano-win" }
 cgmath = "0.12.0"
 image = "0.6.1"
-<<<<<<< HEAD
-winit = "0.5.3"
-=======
 winit = "0.6.4"
->>>>>>> 239062a8
 time = "0.1.35"
 
 [build-dependencies]
