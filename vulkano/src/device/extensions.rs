--- conflicted
+++ resolved
@@ -113,37 +113,6 @@
    );
 }
 
-<<<<<<< HEAD
-device_extensions! {
-    DeviceExtensions,
-    RawDeviceExtensions,
-    [ // required if supported extensions
-        // https://vulkan.lunarg.com/doc/view/1.2.162.1/mac/1.2-extensions/vkspec.html#VUID-VkDeviceCreateInfo-pProperties-04451
-        khr_portability_subset,
-    ],
-
-    // List in order: khr, ext, then alphabetical
-    khr_16bit_storage => b"VK_KHR_16bit_storage",
-    khr_8bit_storage => b"VK_KHR_8bit_storage",
-    khr_dedicated_allocation => b"VK_KHR_dedicated_allocation",
-    khr_display_swapchain => b"VK_KHR_display_swapchain",
-    khr_external_memory => b"VK_KHR_external_memory",
-    khr_external_memory_fd => b"VK_KHR_external_memory_fd",
-    khr_external_semaphore => b"VK_KHR_external_semaphore",
-    khr_external_semaphore_fd => b"VK_KHR_external_semaphore_fd",
-    khr_get_memory_requirements2 => b"VK_KHR_get_memory_requirements2",
-    khr_incremental_present => b"VK_KHR_incremental_present",
-    khr_maintenance1 => b"VK_KHR_maintenance1",
-    khr_multiview => b"VK_KHR_multiview",
-    khr_portability_subset => b"VK_KHR_portability_subset",
-    khr_sampler_mirror_clamp_to_edge => b"VK_KHR_sampler_mirror_clamp_to_edge",
-    khr_spirv_1_4 => b"VK_KHR_spirv_1_4",
-    khr_storage_buffer_storage_class => b"VK_KHR_storage_buffer_storage_class",
-    khr_swapchain => b"VK_KHR_swapchain",
-    ext_debug_utils => b"VK_EXT_debug_utils",
-    ext_external_memory_dmabuf => b"VK_EXT_external_memory_dma_buf",
-    ext_full_screen_exclusive => b"VK_EXT_full_screen_exclusive",
-=======
 pub use crate::autogen::DeviceExtensions;
 pub(crate) use device_extensions;
 
@@ -196,7 +165,6 @@
 
         required_if_supported.intersection(&supported)
     }
->>>>>>> bb4234df
 }
 
 /// This helper type can only be instantiated inside this module.
