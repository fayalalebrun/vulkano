--- conflicted
+++ resolved
@@ -29,56 +29,5 @@
     };
 }
 
-<<<<<<< HEAD
-// TODO: would be nice if these could be generated automatically from Vulkano's list of extensions
-
-fns!(EntryFunctions, {
-    v1_0 => EntryFnV1_0,
-    v1_1 => EntryFnV1_1,
-    v1_2 => EntryFnV1_2,
-});
-
-fns!(InstanceFunctions, {
-    v1_0 => InstanceFnV1_0,
-    v1_1 => InstanceFnV1_1,
-    v1_2 => InstanceFnV1_2,
-
-    khr_android_surface => KhrAndroidSurfaceFn,
-    khr_display => KhrDisplayFn,
-    khr_get_physical_device_properties2 => KhrGetPhysicalDeviceProperties2Fn, // Promoted
-    khr_surface => KhrSurfaceFn,
-    khr_wayland_surface => KhrWaylandSurfaceFn,
-    khr_win32_surface => KhrWin32SurfaceFn,
-    khr_xcb_surface => KhrXcbSurfaceFn,
-    khr_xlib_surface => KhrXlibSurfaceFn,
-
-    // This is an instance extension, so it should be loaded with `vkGetInstanceProcAddr`, despite
-    // having device-level functions. This is an unfortunate exception in the spec that even causes
-    // the LunarG people headaches:
-    // https://github.com/KhronosGroup/Vulkan-Loader/issues/116#issuecomment-580982393
-    ext_debug_utils => ExtDebugUtilsFn,
-
-    mvk_ios_surface => MvkIosSurfaceFn,
-    mvk_macos_surface => MvkMacosSurfaceFn,
-
-    nn_vi_surface => NnViSurfaceFn,
-});
-
-fns!(DeviceFunctions, {
-    v1_0 => DeviceFnV1_0,
-    v1_1 => DeviceFnV1_1,
-    v1_2 => DeviceFnV1_2,
-
-    khr_external_semaphore_fd => KhrExternalSemaphoreFdFn,
-    khr_external_memory_fd => KhrExternalMemoryFdFn,
-    khr_get_memory_requirements2 => KhrGetMemoryRequirements2Fn, // Promoted
-    khr_maintenance1 => KhrMaintenance1Fn, // Promoted
-    khr_swapchain => KhrSwapchainFn,
-
-    ext_buffer_device_address => ExtBufferDeviceAddressFn,
-    ext_full_screen_exclusive => ExtFullScreenExclusiveFn,
-});
-=======
 pub use crate::autogen::{DeviceFunctions, EntryFunctions, InstanceFunctions};
-pub(crate) use fns;
->>>>>>> bb4234df
+pub(crate) use fns;